/* -*- c++ -*- ----------------------------------------------------------
   LAMMPS - Large-scale Atomic/Molecular Massively Parallel Simulator
   http://lammps.sandia.gov, Sandia National Laboratories
   Steve Plimpton, sjplimp@sandia.gov

   Copyright (2003) Sandia Corporation.  Under the terms of Contract
   DE-AC04-94AL85000 with Sandia Corporation, the U.S. Government retains
   certain rights in this software.  This software is distributed under
   the GNU General Public License.

   See the README file in the top-level LAMMPS directory.
------------------------------------------------------------------------- */

#include "npair_kokkos.h"
#include "atom_kokkos.h"
#include "atom_masks.h"
#include "domain_kokkos.h"
#include "neighbor_kokkos.h"
#include "nbin_kokkos.h"
#include "nstencil.h"
#include "force.h"

namespace LAMMPS_NS {

/* ---------------------------------------------------------------------- */

template<class DeviceType, int HALF_NEIGH, int GHOST, int TRI>
NPairKokkos<DeviceType,HALF_NEIGH,GHOST,TRI>::NPairKokkos(LAMMPS *lmp) : NPair(lmp) {

}

/* ----------------------------------------------------------------------
   copy needed info from Neighbor class to this build class
   ------------------------------------------------------------------------- */

template<class DeviceType, int HALF_NEIGH, int GHOST, int TRI>
void NPairKokkos<DeviceType,HALF_NEIGH,GHOST,TRI>::copy_neighbor_info()
{
  NPair::copy_neighbor_info();

  NeighborKokkos* neighborKK = (NeighborKokkos*) neighbor;

  // general params

  newton_pair = force->newton_pair;
  k_cutneighsq = neighborKK->k_cutneighsq;

  // exclusion info

  k_ex1_type = neighborKK->k_ex1_type;
  k_ex2_type = neighborKK->k_ex2_type;
  k_ex_type = neighborKK->k_ex_type;
  k_ex1_group = neighborKK->k_ex1_group;
  k_ex2_group = neighborKK->k_ex2_group;
  k_ex1_bit = neighborKK->k_ex1_bit;
  k_ex2_bit = neighborKK->k_ex2_bit;
  k_ex_mol_group = neighborKK->k_ex_mol_group;
  k_ex_mol_bit = neighborKK->k_ex_mol_bit;
  k_ex_mol_intra = neighborKK->k_ex_mol_intra;
}

/* ----------------------------------------------------------------------
 copy per-atom and per-bin vectors from NBin class to this build class
 ------------------------------------------------------------------------- */

template<class DeviceType, int HALF_NEIGH, int GHOST, int TRI>
void NPairKokkos<DeviceType,HALF_NEIGH,GHOST,TRI>::copy_bin_info()
{
  NPair::copy_bin_info();

  NBinKokkos<DeviceType>* nbKK = (NBinKokkos<DeviceType>*) nb;

  atoms_per_bin = nbKK->atoms_per_bin;
  k_bincount = nbKK->k_bincount;
  k_bins = nbKK->k_bins;
}

/* ----------------------------------------------------------------------
 copy needed info from NStencil class to this build class
 ------------------------------------------------------------------------- */

template<class DeviceType, int HALF_NEIGH, int GHOST, int TRI>
void NPairKokkos<DeviceType,HALF_NEIGH,GHOST,TRI>::copy_stencil_info()
{
  NPair::copy_stencil_info();

  nstencil = ns->nstencil;

  int maxstencil = ns->get_maxstencil();

  k_stencil = DAT::tdual_int_1d("neighlist:stencil",maxstencil);
  for (int k = 0; k < maxstencil; k++)
    k_stencil.h_view(k) = ns->stencil[k];
    k_stencil.modify<LMPHostType>();
    k_stencil.sync<DeviceType>();
  if (GHOST) {
    k_stencilxyz = DAT::tdual_int_1d_3("neighlist:stencilxyz",maxstencil);
    for (int k = 0; k < maxstencil; k++) {
      k_stencilxyz.h_view(k,0) = ns->stencilxyz[k][0];
      k_stencilxyz.h_view(k,1) = ns->stencilxyz[k][1];
      k_stencilxyz.h_view(k,2) = ns->stencilxyz[k][2];
    }
    k_stencilxyz.modify<LMPHostType>();
    k_stencilxyz.sync<DeviceType>();
  }
}

/* ---------------------------------------------------------------------- */

template<class DeviceType, int HALF_NEIGH, int GHOST, int TRI>
void NPairKokkos<DeviceType,HALF_NEIGH,GHOST,TRI>::build(NeighList *list_)
{
  NeighListKokkos<DeviceType>* list = (NeighListKokkos<DeviceType>*) list_;
  const int nlocal = includegroup?atom->nfirst:atom->nlocal;
  int nall = nlocal;
  if (GHOST)
    nall += atom->nghost;
  list->grow(nall);

  NeighborKokkosExecute<DeviceType>
    data(*list,
         k_cutneighsq.view<DeviceType>(),
         k_bincount.view<DeviceType>(),
         k_bins.view<DeviceType>(),
         nstencil,
         k_stencil.view<DeviceType>(),
         k_stencilxyz.view<DeviceType>(),
         nlocal,
         atomKK->k_x.view<DeviceType>(),
         atomKK->k_type.view<DeviceType>(),
         atomKK->k_mask.view<DeviceType>(),
         atomKK->k_molecule.view<DeviceType>(),
         atomKK->k_tag.view<DeviceType>(),
         atomKK->k_special.view<DeviceType>(),
         atomKK->k_nspecial.view<DeviceType>(),
         atomKK->molecular,
         nbinx,nbiny,nbinz,mbinx,mbiny,mbinz,mbinxlo,mbinylo,mbinzlo,
         bininvx,bininvy,bininvz,
         exclude, nex_type,
         k_ex1_type.view<DeviceType>(),
         k_ex2_type.view<DeviceType>(),
         k_ex_type.view<DeviceType>(),
         nex_group,
         k_ex1_group.view<DeviceType>(),
         k_ex2_group.view<DeviceType>(),
         k_ex1_bit.view<DeviceType>(),
         k_ex2_bit.view<DeviceType>(),
         nex_mol,
         k_ex_mol_group.view<DeviceType>(),
         k_ex_mol_bit.view<DeviceType>(),
         k_ex_mol_intra.view<DeviceType>(),
         bboxhi,bboxlo,
         domain->xperiodic,domain->yperiodic,domain->zperiodic,
         domain->xprd_half,domain->yprd_half,domain->zprd_half);

  k_cutneighsq.sync<DeviceType>();
  k_ex1_type.sync<DeviceType>();
  k_ex2_type.sync<DeviceType>();
  k_ex_type.sync<DeviceType>();
  k_ex1_group.sync<DeviceType>();
  k_ex2_group.sync<DeviceType>();
  k_ex1_bit.sync<DeviceType>();
  k_ex2_bit.sync<DeviceType>();
  k_ex_mol_group.sync<DeviceType>();
  k_ex_mol_bit.sync<DeviceType>();
  k_ex_mol_intra.sync<DeviceType>();
  k_bincount.sync<DeviceType>(),
  k_bins.sync<DeviceType>(),
  atomKK->sync(Device,X_MASK|TYPE_MASK|MASK_MASK|MOLECULE_MASK|TAG_MASK|SPECIAL_MASK);

  data.special_flag[0] = special_flag[0];
  data.special_flag[1] = special_flag[1];
  data.special_flag[2] = special_flag[2];
  data.special_flag[3] = special_flag[3];

  if(list->d_neighbors.dimension_0()<nall) { // Can this EVER be true??? - TIM 20170215
    list->d_neighbors = typename ArrayTypes<DeviceType>::t_neighbors_2d("neighbors", nall*1.1, list->maxneighs);
    list->d_numneigh = typename ArrayTypes<DeviceType>::t_int_1d("numneigh", nall*1.1);
    data.neigh_list.d_neighbors = list->d_neighbors;
    data.neigh_list.d_numneigh = list->d_numneigh;
  }
  data.h_resize()=1;
  while(data.h_resize()) {
    data.h_new_maxneighs() = list->maxneighs;
    data.h_resize() = 0;

    Kokkos::deep_copy(data.resize, data.h_resize);
    Kokkos::deep_copy(data.new_maxneighs, data.h_new_maxneighs);
#ifdef KOKKOS_HAVE_CUDA
    #define BINS_PER_BLOCK 2
    const int factor = atoms_per_bin<64?2:1;
    Kokkos::TeamPolicy<DeviceType> config((mbins+factor-1)/factor,atoms_per_bin*factor);
#else
    const int factor = 1;
#endif

    if (GHOST) {
      NPairKokkosBuildFunctorGhost<DeviceType,HALF_NEIGH> f(data,atoms_per_bin * 5 * sizeof(X_FLOAT) * factor);
      Kokkos::parallel_for(nall, f);
    } else {
      if (newton_pair) {
        NPairKokkosBuildFunctor<DeviceType,TRI?0:HALF_NEIGH,1,TRI> f(data,atoms_per_bin * 5 * sizeof(X_FLOAT) * factor);
#ifdef KOKKOS_HAVE_CUDA
<<<<<<< HEAD
        Kokkos::parallel_for(config, f);
=======
    if (ExecutionSpaceFromDevice<DeviceType>::space == Device)
      Kokkos::parallel_for(config, f);
    else
      Kokkos::parallel_for(nall, f);
>>>>>>> 21893539
#else
        Kokkos::parallel_for(nall, f);
#endif
      } else {
        NPairKokkosBuildFunctor<DeviceType,HALF_NEIGH,0,0> f(data,atoms_per_bin * 5 * sizeof(X_FLOAT) * factor);
#ifdef KOKKOS_HAVE_CUDA
<<<<<<< HEAD
        Kokkos::parallel_for(config, f);
=======
    if (ExecutionSpaceFromDevice<DeviceType>::space == Device)
      Kokkos::parallel_for(config, f);
    else
      Kokkos::parallel_for(nall, f);
>>>>>>> 21893539
#else
        Kokkos::parallel_for(nall, f);
#endif
      }
    }
    DeviceType::fence();
    deep_copy(data.h_resize, data.resize);

    if(data.h_resize()) {
      deep_copy(data.h_new_maxneighs, data.new_maxneighs);
      list->maxneighs = data.h_new_maxneighs() * 1.2;
      list->d_neighbors = typename ArrayTypes<DeviceType>::t_neighbors_2d("neighbors", list->d_neighbors.dimension_0(), list->maxneighs);
      data.neigh_list.d_neighbors = list->d_neighbors;
      data.neigh_list.maxneighs = list->maxneighs;
    }
  }

  if (GHOST) {
    list->inum = atom->nlocal;
    list->gnum = nall - atom->nlocal;
  } else {
    list->inum = nall;
    list->gnum = 0;
  }

  list->k_ilist.template modify<DeviceType>();
}

/* ---------------------------------------------------------------------- */

template<class DeviceType>
KOKKOS_INLINE_FUNCTION
int NeighborKokkosExecute<DeviceType>::find_special(const int &i, const int &j) const
{
  const int n1 = nspecial(i,0);
  const int n2 = nspecial(i,1);
  const int n3 = nspecial(i,2);

  for (int k = 0; k < n3; k++) {
    if (special(i,k) == tag(j)) {
      if (k < n1) {
        if (special_flag[1] == 0) return -1;
        else if (special_flag[1] == 1) return 0;
        else return 1;
      } else if (k < n2) {
        if (special_flag[2] == 0) return -1;
        else if (special_flag[2] == 1) return 0;
        else return 2;
      } else {
        if (special_flag[3] == 0) return -1;
        else if (special_flag[3] == 1) return 0;
        else return 3;
      }
    }
  }
  return 0;
};

/* ---------------------------------------------------------------------- */

template<class DeviceType>
KOKKOS_INLINE_FUNCTION
int NeighborKokkosExecute<DeviceType>::exclusion(const int &i,const int &j,
                                             const int &itype,const int &jtype) const
{
  int m;

  if (nex_type && ex_type(itype,jtype)) return 1;

  if (nex_group) {
    for (m = 0; m < nex_group; m++) {
      if (mask(i) & ex1_bit(m) && mask(j) & ex2_bit(m)) return 1;
      if (mask(i) & ex2_bit(m) && mask(j) & ex1_bit(m)) return 1;
    }
  }

  if (nex_mol) {
    for (m = 0; m < nex_mol; m++)
      if (ex_mol_intra[m]) { // intra-chain: exclude i-j pair if on same molecule
        if (mask[i] & ex_mol_bit[m] && mask[j] & ex_mol_bit[m] &&
            molecule[i] == molecule[j]) return 1;
      } else                 // exclude i-j pair if on different molecules
        if (mask[i] & ex_mol_bit[m] && mask[j] & ex_mol_bit[m] &&
            molecule[i] != molecule[j]) return 1;
  }

  return 0;
}

/* ---------------------------------------------------------------------- */

template<class DeviceType> template<int HalfNeigh,int Newton,int Tri>
void NeighborKokkosExecute<DeviceType>::
   build_Item(const int &i) const
{
  /* if necessary, goto next page and add pages */
  int n = 0;
  int which = 0;
  int moltemplate;
  if (molecular == 2) moltemplate = 1;
  else moltemplate = 0;
  // get subview of neighbors of i

  const AtomNeighbors neighbors_i = neigh_list.get_neighbors(i);
  const X_FLOAT xtmp = x(i, 0);
  const X_FLOAT ytmp = x(i, 1);
  const X_FLOAT ztmp = x(i, 2);
  const int itype = type(i);

  const int ibin = coord2bin(xtmp, ytmp, ztmp);

  const typename ArrayTypes<DeviceType>::t_int_1d_const_um stencil
    = d_stencil;

  // loop over all bins in neighborhood (includes ibin)
  if(HalfNeigh)
  for(int m = 0; m < c_bincount(ibin); m++) {
    const int j = c_bins(ibin,m);
    const int jtype = type(j);

    //for same bin as atom i skip j if i==j and skip atoms "below and to the left" if using HalfNeighborlists
    if((j == i) || (HalfNeigh && !Newton && (j < i))  ||
        (HalfNeigh && Newton && ((j < i) || ((j >= nlocal) &&
                                       ((x(j, 2) < ztmp) || (x(j, 2) == ztmp && x(j, 1) < ytmp) ||
                                        (x(j, 2) == ztmp && x(j, 1)  == ytmp && x(j, 0) < xtmp)))))
      ) continue;
    if(exclude && exclusion(i,j,itype,jtype)) continue;

    const X_FLOAT delx = xtmp - x(j, 0);
    const X_FLOAT dely = ytmp - x(j, 1);
    const X_FLOAT delz = ztmp - x(j, 2);
    const X_FLOAT rsq = delx * delx + dely * dely + delz * delz;
    if(rsq <= cutneighsq(itype,jtype)) {
      if (molecular) {
        if (!moltemplate)
          which = find_special(i,j);
            /* else if (imol >= 0) */
            /*   which = find_special(onemols[imol]->special[iatom], */
            /*                        onemols[imol]->nspecial[iatom], */
            /*                        tag[j]-tagprev); */
            /* else which = 0; */
        if (which == 0){
          if(n<neigh_list.maxneighs) neighbors_i(n++) = j;
          else n++;
        }else if (minimum_image_check(delx,dely,delz)){
          if(n<neigh_list.maxneighs) neighbors_i(n++) = j;
          else n++;
        }
        else if (which > 0) {
          if(n<neigh_list.maxneighs) neighbors_i(n++) = j ^ (which << SBBITS);
          else n++;
        }
      } else {
        if(n<neigh_list.maxneighs) neighbors_i(n++) = j;
        else n++;
      }
    }
  }

  for(int k = 0; k < nstencil; k++) {
    const int jbin = ibin + stencil[k];

    // get subview of jbin
    if(HalfNeigh && (ibin==jbin)) continue;
    //const ArrayTypes<DeviceType>::t_int_1d_const_um =Kokkos::subview<t_int_1d_const_um>(bins,jbin,ALL);
      for(int m = 0; m < c_bincount(jbin); m++) {

        const int j = c_bins(jbin,m);
        const int jtype = type(j);

        if(HalfNeigh && !Newton && (j < i)) continue;
        if(!HalfNeigh && j==i) continue;
        if(Tri) {
          if (x(j,2) < ztmp) continue;
          if (x(j,2) == ztmp) {
            if (x(j,1) < ytmp) continue;
            if (x(j,1) == ytmp) {
              if (x(j,0) < xtmp) continue;
              if (x(j,0) == xtmp && j <= i) continue;
            }
          }
        }
        if(exclude && exclusion(i,j,itype,jtype)) continue;

        const X_FLOAT delx = xtmp - x(j, 0);
        const X_FLOAT dely = ytmp - x(j, 1);
        const X_FLOAT delz = ztmp - x(j, 2);
        const X_FLOAT rsq = delx * delx + dely * dely + delz * delz;

        if(rsq <= cutneighsq(itype,jtype)) {
          if (molecular) {
            if (!moltemplate)
              which = NeighborKokkosExecute<DeviceType>::find_special(i,j);
            /* else if (imol >= 0) */
            /*   which = find_special(onemols[imol]->special[iatom], */
            /*                        onemols[imol]->nspecial[iatom], */
            /*                        tag[j]-tagprev); */
            /* else which = 0; */
            if (which == 0){
              if(n<neigh_list.maxneighs) neighbors_i(n++) = j;
              else n++;
            }else if (minimum_image_check(delx,dely,delz)){
              if(n<neigh_list.maxneighs) neighbors_i(n++) = j;
              else n++;
            }
            else if (which > 0) {
              if(n<neigh_list.maxneighs) neighbors_i(n++) = j ^ (which << SBBITS);
              else n++;
            }
          } else {
            if(n<neigh_list.maxneighs) neighbors_i(n++) = j;
            else n++;
          }
        }

      }
  }

  neigh_list.d_numneigh(i) = n;

  if(n > neigh_list.maxneighs) {
    resize() = 1;

    if(n > new_maxneighs()) Kokkos::atomic_fetch_max(&new_maxneighs(),n);
  }

  neigh_list.d_ilist(i) = i;
}

/* ---------------------------------------------------------------------- */

#ifdef KOKKOS_HAVE_CUDA
extern __shared__ X_FLOAT sharedmem[];

/* ---------------------------------------------------------------------- */

template<class DeviceType> template<int HalfNeigh,int Newton,int Tri>
__device__ inline
void NeighborKokkosExecute<DeviceType>::build_ItemCuda(typename Kokkos::TeamPolicy<DeviceType>::member_type dev) const
{
  /* loop over atoms in i's bin,
  */
  const int atoms_per_bin = c_bins.dimension_1();
  const int BINS_PER_TEAM = dev.team_size()/atoms_per_bin<1?1:dev.team_size()/atoms_per_bin;
  const int TEAMS_PER_BIN = atoms_per_bin/dev.team_size()<1?1:atoms_per_bin/dev.team_size();
  const int MY_BIN = dev.team_rank()/atoms_per_bin;

  const int ibin = dev.league_rank()*BINS_PER_TEAM+MY_BIN;

  if(ibin >=c_bincount.dimension_0()) return;
  X_FLOAT* other_x = sharedmem;
  other_x = other_x + 5*atoms_per_bin*MY_BIN;

  int* other_id = (int*) &other_x[4 * atoms_per_bin];

  int bincount_current = c_bincount[ibin];

  for(int kk = 0; kk < TEAMS_PER_BIN; kk++) {
    const int MY_II = dev.team_rank()%atoms_per_bin+kk*dev.team_size();
  const int i = MY_II < bincount_current ? c_bins(ibin, MY_II) : -1;
  /* if necessary, goto next page and add pages */

  int n = 0;

  X_FLOAT xtmp;
  X_FLOAT ytmp;
  X_FLOAT ztmp;
  int itype;
  const AtomNeighbors neighbors_i = neigh_list.get_neighbors((i>=0&&i<nlocal)?i:0);

  if(i >= 0) {
    xtmp = x(i, 0);
    ytmp = x(i, 1);
    ztmp = x(i, 2);
    itype = type(i);
    other_x[MY_II] = xtmp;
    other_x[MY_II + atoms_per_bin] = ytmp;
    other_x[MY_II + 2 * atoms_per_bin] = ztmp;
    other_x[MY_II + 3 * atoms_per_bin] = itype;
  }
  other_id[MY_II] = i;
  int test = (__syncthreads_count(i >= 0 && i <= nlocal) == 0);

  if(test) return;

  if(i >= 0 && i < nlocal) {
    #pragma unroll 4
    for(int m = 0; m < bincount_current; m++) {
      int j = other_id[m];
      const int jtype = other_x[m + 3 * atoms_per_bin];

      //for same bin as atom i skip j if i==j and skip atoms "below and to the left" if using halfneighborlists
      if((j == i) ||
         (HalfNeigh && !Newton && (j < i))  ||
         (HalfNeigh && Newton &&
            ((j < i) ||
            ((j >= nlocal) && ((x(j, 2) < ztmp) || (x(j, 2) == ztmp && x(j, 1) < ytmp) ||
              (x(j, 2) == ztmp && x(j, 1)  == ytmp && x(j, 0) < xtmp)))))
        ) continue;
        if(Tri) {
          if (x(j,2) < ztmp) continue;
          if (x(j,2) == ztmp) {
            if (x(j,1) < ytmp) continue;
            if (x(j,1) == ytmp) {
              if (x(j,0) < xtmp) continue;
              if (x(j,0) == xtmp && j <= i) continue;
            }
          }
        }
      if(exclude && exclusion(i,j,itype,jtype)) continue;
      const X_FLOAT delx = xtmp - other_x[m];
      const X_FLOAT dely = ytmp - other_x[m + atoms_per_bin];
      const X_FLOAT delz = ztmp - other_x[m + 2 * atoms_per_bin];
      const X_FLOAT rsq = delx * delx + dely * dely + delz * delz;

      if(rsq <= cutneighsq(itype,jtype)) {
        if (molecular) {
          int which = 0;
          if (!moltemplate)
            which = NeighborKokkosExecute<DeviceType>::find_special(i,j);
          /* else if (imol >= 0) */
          /*   which = find_special(onemols[imol]->special[iatom], */
          /*                        onemols[imol]->nspecial[iatom], */
          /*                        tag[j]-tagprev); */
          /* else which = 0; */
          if (which == 0){
            if(n<neigh_list.maxneighs) neighbors_i(n++) = j;
            else n++;
          }else if (minimum_image_check(delx,dely,delz)){
            if(n<neigh_list.maxneighs) neighbors_i(n++) = j;
            else n++;
          }
          else if (which > 0) {
            if(n<neigh_list.maxneighs) neighbors_i(n++) = j ^ (which << SBBITS);
            else n++;
          }
        } else {
          if(n<neigh_list.maxneighs) neighbors_i(n++) = j;
          else n++;
        }
      }

    }
  }
  __syncthreads();

  const typename ArrayTypes<DeviceType>::t_int_1d_const_um stencil
    = d_stencil;
  for(int k = 0; k < nstencil; k++) {
    const int jbin = ibin + stencil[k];

    if(ibin == jbin) continue;

    bincount_current = c_bincount[jbin];
    int j = MY_II < bincount_current ? c_bins(jbin, MY_II) : -1;

    if(j >= 0) {
      other_x[MY_II] = x(j, 0);
      other_x[MY_II + atoms_per_bin] = x(j, 1);
      other_x[MY_II + 2 * atoms_per_bin] = x(j, 2);
      other_x[MY_II + 3 * atoms_per_bin] = type(j);
     }

    other_id[MY_II] = j;

    __syncthreads();

    if(i >= 0 && i < nlocal) {
      #pragma unroll 8
      for(int m = 0; m < bincount_current; m++) {
        const int j = other_id[m];
        const int jtype = other_x[m + 3 * atoms_per_bin];

        //if(HalfNeigh && (j < i))  continue;
        if(HalfNeigh && !Newton && (j < i)) continue;
        if(!HalfNeigh && j==i) continue;
        if(Tri) {
          if (x(j,2) < ztmp) continue;
          if (x(j,2) == ztmp) {
            if (x(j,1) < ytmp) continue;
            if (x(j,1) == ytmp) {
              if (x(j,0) < xtmp) continue;
              if (x(j,0) == xtmp && j <= i) continue;
            }
          }
        }
        if(exclude && exclusion(i,j,itype,jtype)) continue;

        const X_FLOAT delx = xtmp - other_x[m];
        const X_FLOAT dely = ytmp - other_x[m + atoms_per_bin];
        const X_FLOAT delz = ztmp - other_x[m + 2 * atoms_per_bin];
        const X_FLOAT rsq = delx * delx + dely * dely + delz * delz;

        if(rsq <= cutneighsq(itype,jtype)) {
          if (molecular) {
            int which = 0;
            if (!moltemplate)
              which = NeighborKokkosExecute<DeviceType>::find_special(i,j);
            /* else if (imol >= 0) */
            /*   which = find_special(onemols[imol]->special[iatom], */
            /*                        onemols[imol]->nspecial[iatom], */
            /*                        tag[j]-tagprev); */
            /* else which = 0; */
            if (which == 0){
              if(n<neigh_list.maxneighs) neighbors_i(n++) = j;
              else n++;
            }else if (minimum_image_check(delx,dely,delz)){
              if(n<neigh_list.maxneighs) neighbors_i(n++) = j;
              else n++;
            }
            else if (which > 0) {
              if(n<neigh_list.maxneighs) neighbors_i(n++) = j ^ (which << SBBITS);
              else n++;
            }
          } else {
            if(n<neigh_list.maxneighs) neighbors_i(n++) = j;
            else n++;
          }
        }

      }
    }
    __syncthreads();
  }

  if(i >= 0 && i < nlocal) {
    neigh_list.d_numneigh(i) = n;
    neigh_list.d_ilist(i) = i;
  }

  if(n > neigh_list.maxneighs) {
    resize() = 1;

    if(n > new_maxneighs()) Kokkos::atomic_fetch_max(&new_maxneighs(),n);
  }
  }
}
#endif

/* ---------------------------------------------------------------------- */

template<class DeviceType>  template<int HalfNeigh>
void NeighborKokkosExecute<DeviceType>::
   build_Item_Ghost(const int &i) const
{
  /* if necessary, goto next page and add pages */
  int n = 0;
  int which = 0;
  int moltemplate;
  if (molecular == 2) moltemplate = 1;
  else moltemplate = 0;
  // get subview of neighbors of i

  const AtomNeighbors neighbors_i = neigh_list.get_neighbors(i);
  const X_FLOAT xtmp = x(i, 0);
  const X_FLOAT ytmp = x(i, 1);
  const X_FLOAT ztmp = x(i, 2);
  const int itype = type(i);

  const typename ArrayTypes<DeviceType>::t_int_1d_const_um stencil
    = d_stencil;
  const typename ArrayTypes<DeviceType>::t_int_1d_3_const_um stencilxyz
    = d_stencilxyz;

  // loop over all atoms in surrounding bins in stencil including self
  // when i is a ghost atom, must check if stencil bin is out of bounds
  // skip i = j
  // no molecular test when i = ghost atom

  if (i < nlocal) {
    const int ibin = coord2bin(xtmp, ytmp, ztmp);
    for (int k = 0; k < nstencil; k++) {
      const int jbin = ibin + stencil[k];
      for(int m = 0; m < c_bincount(jbin); m++) {
        const int j = c_bins(jbin,m);

        if (HalfNeigh && j <= i) continue;
        else if (j == i) continue;

        const int jtype = type[j];
        if(exclude && exclusion(i,j,itype,jtype)) continue;

        const X_FLOAT delx = xtmp - x(j,0);
        const X_FLOAT dely = ytmp - x(j,1);
        const X_FLOAT delz = ztmp - x(j,2);
        const X_FLOAT rsq = delx*delx + dely*dely + delz*delz;

        if (rsq <= cutneighsq(itype,jtype)) {
          if (molecular) {
            if (!moltemplate)
              which = find_special(i,j);
            /* else if (imol >= 0) */
            /*   which = find_special(onemols[imol]->special[iatom], */
            /*                        onemols[imol]->nspecial[iatom], */
            /*                        tag[j]-tagprev); */
            /* else which = 0; */
            if (which == 0){
              if(n<neigh_list.maxneighs) neighbors_i(n++) = j;
              else n++;
            }else if (minimum_image_check(delx,dely,delz)){
              if(n<neigh_list.maxneighs) neighbors_i(n++) = j;
              else n++;
            }
            else if (which > 0) {
              if(n<neigh_list.maxneighs) neighbors_i(n++) = j ^ (which << SBBITS);
              else n++;
            }
          } else {
            if(n<neigh_list.maxneighs) neighbors_i(n++) = j;
            else n++;
          }
        }
      }
    }

  } else {
    int binxyz[3];
    const int ibin = coord2bin(xtmp, ytmp, ztmp, binxyz);
    const int xbin = binxyz[0];
    const int ybin = binxyz[1];
    const int zbin = binxyz[2];
    for (int k = 0; k < nstencil; k++) {
      const int xbin2 = xbin + stencilxyz(k,0);
      const int ybin2 = ybin + stencilxyz(k,1);
      const int zbin2 = zbin + stencilxyz(k,2);
      if (xbin2 < 0 || xbin2 >= mbinx ||
          ybin2 < 0 || ybin2 >= mbiny ||
          zbin2 < 0 || zbin2 >= mbinz) continue;
      const int jbin = ibin + stencil[k];
      for(int m = 0; m < c_bincount(jbin); m++) {
        const int j = c_bins(jbin,m);

        if (HalfNeigh && j <= i) continue;
        else if (j == i) continue;

        const int jtype = type[j];
        if(exclude && exclusion(i,j,itype,jtype)) continue;

        const X_FLOAT delx = xtmp - x(j,0);
        const X_FLOAT dely = ytmp - x(j,1);
        const X_FLOAT delz = ztmp - x(j,2);
        const X_FLOAT rsq = delx*delx + dely*dely + delz*delz;

        if (rsq <= cutneighsq(itype,jtype)) {
          if(n<neigh_list.maxneighs) neighbors_i(n++) = j;
          else n++;
        }
      }
    }
  }

  neigh_list.d_numneigh(i) = n;

  if(n > neigh_list.maxneighs) {
    resize() = 1;

    if(n > new_maxneighs()) Kokkos::atomic_fetch_max(&new_maxneighs(),n);
  }
  neigh_list.d_ilist(i) = i;
}

}

namespace LAMMPS_NS {
template class NPairKokkos<LMPDeviceType,0,0,0>;
template class NPairKokkos<LMPDeviceType,0,1,0>;
template class NPairKokkos<LMPDeviceType,1,0,0>;
template class NPairKokkos<LMPDeviceType,1,1,0>;
template class NPairKokkos<LMPDeviceType,1,0,1>;
#ifdef KOKKOS_HAVE_CUDA
template class NPairKokkos<LMPHostType,0,0,0>;
template class NPairKokkos<LMPHostType,0,1,0>;
template class NPairKokkos<LMPHostType,1,0,0>;
template class NPairKokkos<LMPHostType,1,1,0>;
template class NPairKokkos<LMPHostType,1,0,1>;
#endif
}<|MERGE_RESOLUTION|>--- conflicted
+++ resolved
@@ -201,28 +201,20 @@
       if (newton_pair) {
         NPairKokkosBuildFunctor<DeviceType,TRI?0:HALF_NEIGH,1,TRI> f(data,atoms_per_bin * 5 * sizeof(X_FLOAT) * factor);
 #ifdef KOKKOS_HAVE_CUDA
-<<<<<<< HEAD
-        Kokkos::parallel_for(config, f);
-=======
-    if (ExecutionSpaceFromDevice<DeviceType>::space == Device)
-      Kokkos::parallel_for(config, f);
-    else
-      Kokkos::parallel_for(nall, f);
->>>>>>> 21893539
+        if (ExecutionSpaceFromDevice<DeviceType>::space == Device)
+          Kokkos::parallel_for(config, f);
+        else
+          Kokkos::parallel_for(nall, f);
 #else
         Kokkos::parallel_for(nall, f);
 #endif
       } else {
         NPairKokkosBuildFunctor<DeviceType,HALF_NEIGH,0,0> f(data,atoms_per_bin * 5 * sizeof(X_FLOAT) * factor);
 #ifdef KOKKOS_HAVE_CUDA
-<<<<<<< HEAD
-        Kokkos::parallel_for(config, f);
-=======
-    if (ExecutionSpaceFromDevice<DeviceType>::space == Device)
-      Kokkos::parallel_for(config, f);
-    else
-      Kokkos::parallel_for(nall, f);
->>>>>>> 21893539
+        if (ExecutionSpaceFromDevice<DeviceType>::space == Device)
+          Kokkos::parallel_for(config, f);
+        else
+          Kokkos::parallel_for(nall, f);
 #else
         Kokkos::parallel_for(nall, f);
 #endif
